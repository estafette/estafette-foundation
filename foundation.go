package foundation

import (
	"context"
	"fmt"
	"math/rand"
	"net/http"
	"os"
	"os/exec"
	"os/signal"
	"path/filepath"
	"runtime"
	"strings"
	"sync"

	"syscall"
	"time"

	"github.com/fsnotify/fsnotify"
	"github.com/logrusorgru/aurora"
	"github.com/prometheus/client_golang/prometheus/promhttp"
	"github.com/rs/zerolog/log"
)

var (
	goVersion = runtime.Version()

	// seed random number
	r = rand.New(rand.NewSource(time.Now().UnixNano()))
)

// InitLoggingFromEnv initalializes a logger with format specified in envvar ESTAFETTE_LOG_FORMAT and outputs a startup message
func InitLoggingFromEnv(appgroup, app, version, branch, revision, buildDate string) {
	InitLoggingByFormat(appgroup, app, version, branch, revision, buildDate, os.Getenv("ESTAFETTE_LOG_FORMAT"))
}

// InitLoggingByFormat initalializes a logger with specified format and outputs a startup message
func InitLoggingByFormat(appgroup, app, version, branch, revision, buildDate string, logFormat string) {

	// configure logger and output startup message
	switch logFormat {
	case LogFormatJSON:
		initLoggingJSON(appgroup, app, version, branch, revision, buildDate)
		logStartupMessage(appgroup, app, version, branch, revision, buildDate)
	case LogFormatStackdriver:
		initLoggingStackdriver(appgroup, app, version, branch, revision, buildDate)
		logStartupMessage(appgroup, app, version, branch, revision, buildDate)
	case LogFormatV3:
		initLoggingV3(appgroup, app, version, branch, revision, buildDate)
		logStartupMessageV3(appgroup, app, version, branch, revision, buildDate)
	case LogFormatConsole:
		initLoggingConsole(appgroup, app, version, branch, revision, buildDate)
		logStartupMessageConsole(appgroup, app, version, branch, revision, buildDate)
	default: // LogFormatPlainText
		initLoggingPlainText(appgroup, app, version, branch, revision, buildDate)
		logStartupMessage(appgroup, app, version, branch, revision, buildDate)
	}
}

// InitMetrics initializes the prometheus endpoint /metrics on port 9101
func InitMetrics() {
	InitMetricsWithPort(9101)
}

// InitMetricsWithPort initializes the prometheus endpoint /metrics on specified port
func InitMetricsWithPort(port int) {
	// start prometheus
	go func() {
		portString := fmt.Sprintf(":%v", port)
		log.Debug().
			Str("port", portString).
			Msg("Serving Prometheus metrics...")

		http.Handle("/metrics", promhttp.Handler())

		if err := http.ListenAndServe(portString, nil); err != nil {
			log.Fatal().Err(err).Msg("Starting Prometheus listener failed")
		}
	}()
}

// InitGracefulShutdownHandling generates the channel that listens to SIGTERM and a waitgroup to use for finishing work when shutting down
func InitGracefulShutdownHandling() (gracefulShutdown chan os.Signal, waitGroup *sync.WaitGroup) {

	// define channel used to gracefully shutdown the application
	gracefulShutdown = make(chan os.Signal)

	signal.Notify(gracefulShutdown, syscall.SIGTERM, syscall.SIGINT)

	waitGroup = &sync.WaitGroup{}

	return gracefulShutdown, waitGroup
}

// HandleGracefulShutdown waits for SIGTERM to unblock gracefulShutdown and waits for the waitgroup to await pending work
func HandleGracefulShutdown(gracefulShutdown chan os.Signal, waitGroup *sync.WaitGroup, functionsOnShutdown ...func()) {

	signalReceived := <-gracefulShutdown
	log.Info().
		Msgf("Received signal %v. Waiting for running tasks to finish...", signalReceived)

	// execute any passed function
	for _, f := range functionsOnShutdown {
		f()
	}

	waitGroup.Wait()

	log.Info().Msg("Shutting down...")
}

// InitCancellationContext adds cancelation to a context and on sigterm triggers the cancel function
func InitCancellationContext(ctx context.Context) context.Context {

	ctx, cancel := context.WithCancel(context.Background())

	// define channel used to trigger cancellation
	cancelChannel := make(chan os.Signal)

	signal.Notify(cancelChannel, syscall.SIGTERM, syscall.SIGINT)

	go func(cancelChannel chan os.Signal, cancel context.CancelFunc) {
		<-cancelChannel
		cancel()
	}(cancelChannel, cancel)

	return ctx
}

// ApplyJitter adds +-25% jitter to the input
func ApplyJitter(input int) (output int) {

	deviation := int(0.25 * float64(input))

	return input - deviation + r.Intn(2*deviation)
}

// WatchForFileChanges waits for a change to the provided file path and then executes the function
func WatchForFileChanges(filePath string, functionOnChange func(fsnotify.Event)) {
	// copied from https://github.com/spf13/viper/blob/v1.3.1/viper.go#L282-L348
	initWG := sync.WaitGroup{}
	initWG.Add(1)
	go func() {
		watcher, err := fsnotify.NewWatcher()
		if err != nil {
			log.Fatal().Err(err).Msg("Creating file system watcher failed")
		}
		defer watcher.Close()

		// we have to watch the entire directory to pick up renames/atomic saves in a cross-platform way
		file := filepath.Clean(filePath)
		fileDir, _ := filepath.Split(file)
		realFile, _ := filepath.EvalSymlinks(filePath)

		eventsWG := sync.WaitGroup{}
		eventsWG.Add(1)
		go func() {
			for {
				select {
				case event, ok := <-watcher.Events:
					if !ok { // 'Events' channel is closed
						eventsWG.Done()
						return
					}
					currentFile, _ := filepath.EvalSymlinks(filePath)
					// we only care about the key file with the following cases:
					// 1 - if the key file was modified or created
					// 2 - if the real path to the key file changed (eg: k8s ConfigMap/Secret replacement)
					const writeOrCreateMask = fsnotify.Write | fsnotify.Create
					if (filepath.Clean(event.Name) == file &&
						event.Op&writeOrCreateMask != 0) ||
						(currentFile != "" && currentFile != realFile) {
						realFile = currentFile

						functionOnChange(event)
					} else if filepath.Clean(event.Name) == file &&
						event.Op&fsnotify.Remove&fsnotify.Remove != 0 {
						eventsWG.Done()
						return
					}

				case err, ok := <-watcher.Errors:
					if ok { // 'Errors' channel is not closed
						log.Warn().Err(err).Msg("Watcher error")
					}
					eventsWG.Done()
					return
				}
			}
		}()
		watcher.Add(fileDir)
		initWG.Done()   // done initalizing the watch in this go routine, so the parent routine can move on...
		eventsWG.Wait() // now, wait for event loop to end in this go-routine...
	}()
	initWG.Wait() // make sure that the go routine above fully ended before returning
}

// HandleError logs a fatal when the error is not nil
func HandleError(err error) {
	if err != nil {
		log.Fatal().Err(err).Msg("Fatal error")
	}
}

// RunCommand runs a full command string and replaces placeholders with the arguments; it logs a fatal on error
// RunCommand("kubectl logs -l app=%v -n %v", app, namespace)
func RunCommand(ctx context.Context, command string, args ...interface{}) {
	err := RunCommandExtended(ctx, command, args...)
	HandleError(err)
}

// RunCommandExtended runs a full command string and replaces placeholders with the arguments; it returns an error if command execution failed
// err := RunCommandExtended("kubectl logs -l app=%v -n %v", app, namespace)
func RunCommandExtended(ctx context.Context, command string, args ...interface{}) error {
	command = fmt.Sprintf(command, args...)
	log.Debug().Msg(aurora.Sprintf(aurora.Gray(18, "> %v"), command))

	// trim spaces and de-dupe spaces in string
	command = strings.ReplaceAll(command, "  ", " ")
	command = strings.Trim(command, " ")

	// split into actual command and arguments
	commandArray := strings.Split(command, " ")
	var c string
	var a []string
	if len(commandArray) > 0 {
		c = commandArray[0]
	}
	if len(commandArray) > 1 {
		a = commandArray[1:]
	}

	cmd := exec.CommandContext(ctx, c, a...)
	cmd.Env = os.Environ()
	cmd.Stdout = os.Stdout
	cmd.Stderr = os.Stderr
	err := cmd.Run()
	return err
}

// RunCommandWithArgs runs a single command and passes the arguments; it logs a fatal on error
// RunCommandWithArgs("kubectl", []string{"logs", "-l", "app="+app, "-n", namespace)
func RunCommandWithArgs(ctx context.Context, command string, args []string) {
	err := RunCommandWithArgsExtended(ctx, command, args)
	HandleError(err)
}

// RunCommandWithArgsExtended runs a single command and passes the arguments; it returns an error if command execution failed
// err := RunCommandWithArgsExtended("kubectl", []string{"logs", "-l", "app="+app, "-n", namespace)
<<<<<<< HEAD
func RunCommandWithArgsExtended(ctx context.Context, command string, args []string) error {
	log.Debug().Msgf("> %v %v", command, strings.Join(args, " "))
=======
func RunCommandWithArgsExtended(command string, args []string) error {
	log.Debug().Msg(aurora.Sprintf(aurora.Gray(18, "> %v %v"), command, strings.Join(args, " ")))
>>>>>>> 24d3163e

	cmd := exec.CommandContext(ctx, command, args...)
	cmd.Env = os.Environ()
	cmd.Stdout = os.Stdout
	cmd.Stderr = os.Stderr
	err := cmd.Run()
	return err
}

// FileExists checks if a file exists
func FileExists(filename string) bool {
	info, err := os.Stat(filename)
	if os.IsNotExist(err) {
		return false
	}
	return !info.IsDir()
}<|MERGE_RESOLUTION|>--- conflicted
+++ resolved
@@ -247,13 +247,8 @@
 
 // RunCommandWithArgsExtended runs a single command and passes the arguments; it returns an error if command execution failed
 // err := RunCommandWithArgsExtended("kubectl", []string{"logs", "-l", "app="+app, "-n", namespace)
-<<<<<<< HEAD
 func RunCommandWithArgsExtended(ctx context.Context, command string, args []string) error {
-	log.Debug().Msgf("> %v %v", command, strings.Join(args, " "))
-=======
-func RunCommandWithArgsExtended(command string, args []string) error {
 	log.Debug().Msg(aurora.Sprintf(aurora.Gray(18, "> %v %v"), command, strings.Join(args, " ")))
->>>>>>> 24d3163e
 
 	cmd := exec.CommandContext(ctx, command, args...)
 	cmd.Env = os.Environ()
